"LAMMPS WWW Site"_lws - "LAMMPS Documentation"_ld - "LAMMPS Commands"_lc :c

:link(lws,http://lammps.sandia.gov)
:link(ld,Manual.html)
:link(lc,Commands_all.html)

:line

fix nve/spin command :h3

[Syntax:]

fix ID group-ID nve/spin keyword values :pre

ID, group-ID are documented in "fix"_fix.html command :ulb,l
nve/spin = style name of this fix command :l
keyword = {lattice} :l
  {lattice} value = {moving} or {frozen}
    moving = integrate both spin and atomic degress of freedom
    frozen = integrate spins on a fixed lattice :pre
:ule

[Examples:]

fix 3 all nve/spin lattice moving
fix 1 all nve/spin lattice frozen :pre

[Description:]

Perform a symplectic integration for the spin or spin-lattice system.

<<<<<<< HEAD
The {lattice} keyword defines whether the spins are integrated on a 
fixed or moving lattice. 

If {lattice}=yes, the equations of motion of the atoms are integrated, 
and a combined spin and lattice calculation is performed.
This is the default option.

If {lattice}=no, the equations of motion of the atoms are not
integrated. The lattice degrees of freedom are frozen, and a
spin dynamics only calculation is performed.
=======
The {lattice} keyword defines if the spins are integrated on a lattice
of fixed atoms (lattice = frozen), or if atoms are moving
(lattice = moving).
The first case corresponds to a spin dynamics calculation, and
the second to a spin-lattice calculation.
By default a spin-lattice integration is performed (lattice = moving).
>>>>>>> ed5678d6

The {nve/spin} fix applies a Suzuki-Trotter decomposition to
the equations of motion of the spin lattice system, following the scheme:

:c,image(Eqs/fix_integration_spin_stdecomposition.jpg)

according to the implementation reported in "(Omelyan)"_#Omelyan1.

A sectoring method enables this scheme for parallel calculations.
The implementation of this sectoring algorithm is reported
in "(Tranchida)"_#Tranchida1.

:line

[Restrictions:]

This fix style can only be used if LAMMPS was built with the SPIN
package.  See the "Build package"_Build_package.html doc page for more
info.

To use the spin algorithm, it is necessary to define a map with
the atom_modify command. Typically, by adding the command:

atom_modify map array :pre

before you create the simulation box. Note that the keyword "hash"
instead of "array" is also valid.

[Related commands:]

"atom_style spin"_atom_style.html, "fix nve"_fix_nve.html

<<<<<<< HEAD
[Default:] By default (lattice = yes), a spin-lattice integration is 
performed.
=======
[Default:] 

The option default is lattice = moving.
>>>>>>> ed5678d6

:line

:link(Omelyan1)
[(Omelyan)] Omelyan, Mryglod, and Folk. Phys. Rev. Lett.
86(5), 898. (2001).

:link(Tranchida1)
[(Tranchida)] Tranchida, Plimpton, Thibaudeau and Thompson,
Journal of Computational Physics, 372, 406-425, (2018).<|MERGE_RESOLUTION|>--- conflicted
+++ resolved
@@ -29,25 +29,12 @@
 
 Perform a symplectic integration for the spin or spin-lattice system.
 
-<<<<<<< HEAD
-The {lattice} keyword defines whether the spins are integrated on a 
-fixed or moving lattice. 
-
-If {lattice}=yes, the equations of motion of the atoms are integrated, 
-and a combined spin and lattice calculation is performed.
-This is the default option.
-
-If {lattice}=no, the equations of motion of the atoms are not
-integrated. The lattice degrees of freedom are frozen, and a
-spin dynamics only calculation is performed.
-=======
 The {lattice} keyword defines if the spins are integrated on a lattice
 of fixed atoms (lattice = frozen), or if atoms are moving
 (lattice = moving).
 The first case corresponds to a spin dynamics calculation, and
 the second to a spin-lattice calculation.
 By default a spin-lattice integration is performed (lattice = moving).
->>>>>>> ed5678d6
 
 The {nve/spin} fix applies a Suzuki-Trotter decomposition to
 the equations of motion of the spin lattice system, following the scheme:
@@ -80,14 +67,9 @@
 
 "atom_style spin"_atom_style.html, "fix nve"_fix_nve.html
 
-<<<<<<< HEAD
-[Default:] By default (lattice = yes), a spin-lattice integration is 
-performed.
-=======
 [Default:] 
 
 The option default is lattice = moving.
->>>>>>> ed5678d6
 
 :line
 
