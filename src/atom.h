--- conflicted
+++ resolved
@@ -72,7 +72,7 @@
   // charged and dipolar particles
 
   double *rmass;
-  double *q, **mu;
+  double *q, **mu, **bmu;
 
   // finite-size particles
 
@@ -101,16 +101,9 @@
   int **dihedral_type;
   tagint **dihedral_atom1, **dihedral_atom2, **dihedral_atom3, **dihedral_atom4;
 
-<<<<<<< HEAD
   int *num_improper;
   int **improper_type;
   tagint **improper_atom1, **improper_atom2, **improper_atom3, **improper_atom4;
-=======
-  double *q,**mu,**bmu;
-  double **omega,**angmom,**torque;
-  double *radius,*rmass;
-  int *ellipsoid,*line,*tri,*body;
->>>>>>> d469c734
 
   // PERI package
 
@@ -186,7 +179,7 @@
   int wavepacket_flag, sph_flag;
 
   int molecule_flag, molindex_flag, molatom_flag;
-  int q_flag, mu_flag;
+  int q_flag, mu_flag, bmu_flag;
   int rmass_flag, radius_flag, omega_flag, torque_flag, angmom_flag;
   int vfrac_flag, spin_flag, eradius_flag, ervel_flag, erforce_flag;
   int cs_flag, csforce_flag, vforce_flag, ervelforce_flag, etag_flag;
@@ -196,17 +189,7 @@
 
   // SPIN package
 
-<<<<<<< HEAD
   int sp_flag;
-=======
-  int molecule_flag,molindex_flag,molatom_flag;
-  int q_flag,mu_flag,bmu_flag;
-  int rmass_flag,radius_flag,omega_flag,torque_flag,angmom_flag;
-  int vfrac_flag,spin_flag,eradius_flag,ervel_flag,erforce_flag;
-  int cs_flag,csforce_flag,vforce_flag,ervelforce_flag,etag_flag;
-  int rho_flag,e_flag,cv_flag,vest_flag;
-  int dpd_flag;
->>>>>>> d469c734
 
   // MACHDYN package
 
