--- conflicted
+++ resolved
@@ -38,7 +38,8 @@
 {
   if (!atom->sphere_flag)
     error->all(FLERR,"Fix nvt/nph/npt sphere requires atom style sphere");
-<<<<<<< HEAD
+  if (atom->mu_flag && atom->bmu_flag)
+    error->all(FLERR,"Fix nh/sphere updates either dipole attribute mu or bmu");
 
   // inertia = moment of inertia prefactor for sphere or disc
 
@@ -54,10 +55,6 @@
     }
     iarg++;
   }
-=======
-  if (atom->mu_flag && atom->bmu_flag)
-    error->all(FLERR,"Fix nh/sphere updates either dipole attribute mu or bmu");
->>>>>>> d469c734
 }
 
 /* ---------------------------------------------------------------------- */
@@ -129,8 +126,8 @@
 
   if (dipole_flag) {
 
-    // mu is electric or magnetic dipole 
-    double **mu; 
+    // mu is electric or magnetic dipole
+    double **mu;
     if(atom->mu_flag) mu = atom->mu;
     else mu = atom->bmu;
 
