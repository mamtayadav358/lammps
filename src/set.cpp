--- conflicted
+++ resolved
@@ -43,16 +43,11 @@
 using namespace MathConst;
 
 enum{ATOM_SELECT,MOL_SELECT,TYPE_SELECT,GROUP_SELECT,REGION_SELECT};
-<<<<<<< HEAD
 
 enum{TYPE,TYPE_FRACTION,TYPE_RATIO,TYPE_SUBSET,
      MOLECULE,X,Y,Z,VX,VY,VZ,CHARGE,MASS,SHAPE,LENGTH,TRI,
-     DIPOLE,DIPOLE_RANDOM,SPIN,SPIN_RANDOM,QUAT,QUAT_RANDOM,
+     DIPOLE,BDIPOLE,DIPOLE_RANDOM,BDIPOLE_RANDOM,SPIN,SPIN_RANDOM,QUAT,QUAT_RANDOM,
      THETA,THETA_RANDOM,ANGMOM,OMEGA,
-=======
-enum{TYPE,TYPE_FRACTION,MOLECULE,X,Y,Z,CHARGE,MASS,SHAPE,LENGTH,TRI,
-     DIPOLE,BDIPOLE,DIPOLE_RANDOM,BDIPOLE_RANDOM,QUAT,QUAT_RANDOM,THETA,THETA_RANDOM,ANGMOM,OMEGA,
->>>>>>> d469c734
      DIAMETER,DENSITY,VOLUME,IMAGE,BOND,ANGLE,DIHEDRAL,IMPROPER,
      SPH_E,SPH_CV,SPH_RHO,EDPD_TEMP,EDPD_CV,CC,SMD_MASS_DENSITY,
      SMD_CONTACT_RADIUS,DPDTHETA,IVEC,DVEC,IARRAY,DARRAY};
@@ -283,7 +278,19 @@
       setrandom(DIPOLE_RANDOM);
       iarg += 3;
 
-<<<<<<< HEAD
+    } else if (strcmp(arg[iarg],"bdipole/random") == 0) {
+      if (iarg+3 > narg) error->all(FLERR,"Illegal set command");
+      ivalue = force->inumeric(FLERR,arg[iarg+1]);
+      dvalue = force->numeric(FLERR,arg[iarg+2]);
+      if (!atom->bmu_flag)
+        error->all(FLERR,"Cannot set this attribute for this atom style");
+      if (ivalue <= 0)
+        error->all(FLERR,"Invalid random number seed in set command");
+      if (dvalue <= 0.0)
+        error->all(FLERR,"Invalid dipole length in set command");
+      setrandom(BDIPOLE_RANDOM);
+      iarg += 3;
+
     } else if (strcmp(arg[iarg],"spin") == 0) {
       if (iarg+4 > narg) error->all(FLERR,"Illegal set command");
       if (utils::strmatch(arg[iarg+1],"^v_")) varparse(arg[iarg+1],1);
@@ -304,23 +311,12 @@
       ivalue = utils::inumeric(FLERR,arg[iarg+1],false,lmp);
       dvalue = utils::numeric(FLERR,arg[iarg+2],false,lmp);
       if (!atom->sp_flag)
-=======
-    } else if (strcmp(arg[iarg],"bdipole/random") == 0) {
-      if (iarg+3 > narg) error->all(FLERR,"Illegal set command");
-      ivalue = force->inumeric(FLERR,arg[iarg+1]);
-      dvalue = force->numeric(FLERR,arg[iarg+2]);
-      if (!atom->bmu_flag)
->>>>>>> d469c734
         error->all(FLERR,"Cannot set this attribute for this atom style");
       if (ivalue <= 0)
         error->all(FLERR,"Invalid random number seed in set command");
       if (dvalue <= 0.0)
         error->all(FLERR,"Invalid dipole length in set command");
-<<<<<<< HEAD
       setrandom(SPIN_RANDOM);
-=======
-      setrandom(BDIPOLE_RANDOM);
->>>>>>> d469c734
       iarg += 3;
 
     } else if (strcmp(arg[iarg],"quat") == 0) {
@@ -956,7 +952,6 @@
                       mu[i][2]*mu[i][2]);
     }
 
-<<<<<<< HEAD
     // set magnetic moments
 
     else if (keyword == SPIN) {
@@ -968,8 +963,6 @@
       sp[i][3] = dvalue;
     }
 
-    // set quaternion orientation of ellipsoid or tri or body particle
-=======
     // set magnetic dipole moment
 
     else if (keyword == BDIPOLE) {
@@ -981,7 +974,7 @@
                       bmu[i][2]*bmu[i][2]);
     }
 
->>>>>>> d469c734
+    // set quaternion orientation of ellipsoid or tri or body particle
     // set quaternion orientation of ellipsoid or tri or body particle
     // enforce quat rotation vector in z dir for 2d systems
 
@@ -1220,7 +1213,44 @@
         }
     }
 
-<<<<<<< HEAD
+  } else if (keyword == BDIPOLE_RANDOM) {
+    double **bmu = atom->bmu;
+    int nlocal = atom->nlocal;
+
+    double msq,scale;
+
+    if (domain->dimension == 3) {
+      for (i = 0; i < nlocal; i++)
+        if (select[i]) {
+          random->reset(seed,x[i]);
+          bmu[i][0] = random->uniform() - 0.5;
+          bmu[i][1] = random->uniform() - 0.5;
+          bmu[i][2] = random->uniform() - 0.5;
+          msq = bmu[i][0]*bmu[i][0] + bmu[i][1]*bmu[i][1] + bmu[i][2]*bmu[i][2];
+          scale = dvalue/sqrt(msq);
+          bmu[i][0] *= scale;
+          bmu[i][1] *= scale;
+          bmu[i][2] *= scale;
+          bmu[i][3] = dvalue;
+          count++;
+        }
+
+    } else {
+      for (i = 0; i < nlocal; i++)
+        if (select[i]) {
+          random->reset(seed,x[i]);
+          bmu[i][0] = random->uniform() - 0.5;
+          bmu[i][1] = random->uniform() - 0.5;
+          bmu[i][2] = 0.0;
+          msq = bmu[i][0]*bmu[i][0] + bmu[i][1]*bmu[i][1];
+          scale = dvalue/sqrt(msq);
+          bmu[i][0] *= scale;
+          bmu[i][1] *= scale;
+          bmu[i][3] = dvalue;
+          count++;
+        }
+    }
+
 
   // set spin moments to random orientations in 3d or 2d
   // spin length is fixed to unity
@@ -1230,18 +1260,10 @@
     int nlocal = atom->nlocal;
 
     double sp_sq,scale;
-=======
-  } else if (keyword == BDIPOLE_RANDOM) {
-    double **bmu = atom->bmu;
-    int nlocal = atom->nlocal;
-
-    double msq,scale;
->>>>>>> d469c734
 
     if (domain->dimension == 3) {
       for (i = 0; i < nlocal; i++)
         if (select[i]) {
-<<<<<<< HEAD
           ranpark->reset(seed,x[i]);
           sp[i][0] = ranpark->uniform() - 0.5;
           sp[i][1] = ranpark->uniform() - 0.5;
@@ -1252,25 +1274,12 @@
           sp[i][1] *= scale;
           sp[i][2] *= scale;
           sp[i][3] = dvalue;
-=======
-          random->reset(seed,x[i]);
-          bmu[i][0] = random->uniform() - 0.5;
-          bmu[i][1] = random->uniform() - 0.5;
-          bmu[i][2] = random->uniform() - 0.5;
-          msq = bmu[i][0]*bmu[i][0] + bmu[i][1]*bmu[i][1] + bmu[i][2]*bmu[i][2];
-          scale = dvalue/sqrt(msq);
-          bmu[i][0] *= scale;
-          bmu[i][1] *= scale;
-          bmu[i][2] *= scale;
-          bmu[i][3] = dvalue;
->>>>>>> d469c734
           count++;
         }
 
     } else {
       for (i = 0; i < nlocal; i++)
         if (select[i]) {
-<<<<<<< HEAD
           ranpark->reset(seed,x[i]);
           sp[i][0] = ranpark->uniform() - 0.5;
           sp[i][1] = ranpark->uniform() - 0.5;
@@ -1280,17 +1289,6 @@
           sp[i][0] *= scale;
           sp[i][1] *= scale;
           sp[i][3] = dvalue;
-=======
-          random->reset(seed,x[i]);
-          bmu[i][0] = random->uniform() - 0.5;
-          bmu[i][1] = random->uniform() - 0.5;
-          bmu[i][2] = 0.0;
-          msq = bmu[i][0]*bmu[i][0] + bmu[i][1]*bmu[i][1];
-          scale = dvalue/sqrt(msq);
-          bmu[i][0] *= scale;
-          bmu[i][1] *= scale;
-          bmu[i][3] = dvalue;
->>>>>>> d469c734
           count++;
         }
     }
