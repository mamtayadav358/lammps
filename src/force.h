--- conflicted
+++ resolved
@@ -42,34 +42,6 @@
 
 class Force : protected Pointers {
  public:
-<<<<<<< HEAD
-  double boltz;          // Boltzmann constant (eng/degree-K)
-  double hplanck;        // Planck's constant (energy-time)
-  double mvv2e;          // conversion of mv^2 to energy
-  double ftm2v;          // conversion of ft/m to velocity
-  double mv2d;           // conversion of mass/volume to density
-  double nktv2p;         // conversion of NkT/V to pressure
-  double qqr2e;          // conversion of q^2/r to energy
-  double qe2f;           // conversion of qE to force
-  double vxmu2f;         // conversion of vx dynamic-visc to force
-  double xxt2kmu;        // conversion of xx/t to kinematic-visc
-  double dielectric;     // dielectric constant
-  double qqrd2e;         // q^2/r to energy w/ dielectric constant
-  double e_mass;         // electron mass
-  double hhmrr2e;        // conversion of (hbar)^2/(mr^2) to energy
-  double mvh2r;          // conversion of mv/hbar to distance
-                         // hbar = h/(2*pi)
-  double angstrom;       // 1 angstrom in native units
-  double femtosecond;    // 1 femtosecond in native units
-  double qelectron;      // 1 electron charge abs() in native units
-
-  double qqr2e_lammps_real;    // different versions of this constant
-  double qqr2e_charmm_real;    // used by new CHARMM pair styles
-
-  int newton, newton_pair, newton_bond;    // Newton's 3rd law settings
-
-  Pair *pair;
-=======
   double boltz;                      // Boltzmann constant (eng/degree-K)
   double hplanck;                    // Planck's constant (energy-time)
   double mvv2e;                      // conversion of mv^2 to energy
@@ -81,9 +53,9 @@
   double qe2f;                       // conversion of qE to force
   double vxmu2f;                     // conversion of vx dynamic-visc to force
   double xxt2kmu;                    // conversion of xx/t to kinematic-visc
-  double dielectric;                 // dielectric constant, relative permittivity
+  double dielectric;                 // dielectric constant
   double dimagnetic;                 // dimagnetic constant, relative permeability
-  double qqrd2e;                     // d^2/r to energy w/ dielectric constant
+  double qqrd2e;                     // q^2/r to energy w/ dielectric constant
   double ddrd2e;                     // d^2/r to energy w/ dimagnetic constant
   double e_mass;                     // electron mass
   double hhmrr2e;                    // conversion of (hbar)^2/(mr^2) to energy
@@ -94,10 +66,12 @@
   double qelectron;                  // 1 electron charge abs() in native units
   double qBm2f;                      // conversion qB/m to 1/time
 
-  int newton,newton_pair,newton_bond;   // Newton's 3rd law settings
-
-  class Pair *pair;
->>>>>>> d469c734
+  double qqr2e_lammps_real;    // different versions of this constant
+  double qqr2e_charmm_real;    // used by new CHARMM pair styles
+
+  int newton, newton_pair, newton_bond;    // Newton's 3rd law settings
+
+  Pair *pair;
   char *pair_style;
   char *pair_restart;
 
