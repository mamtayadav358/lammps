/* ----------------------------------------------------------------------
   LAMMPS - Large-scale Atomic/Molecular Massively Parallel Simulator
   https://lammps.sandia.gov/, Sandia National Laboratories
   Steve Plimpton, sjplimp@sandia.gov

   Copyright (2003) Sandia Corporation.  Under the terms of Contract
   DE-AC04-94AL85000 with Sandia Corporation, the U.S. Government retains
   certain rights in this software.  This software is distributed under
   the GNU General Public License.

   See the README file in the top-level LAMMPS directory.
------------------------------------------------------------------------- */

/* ----------------------------------------------------------------------
   Contributing authors: Axel Kohlmeyer (Temple U), Venkatesh Botu
------------------------------------------------------------------------- */

#include "pair_agni.h"

#include "atom.h"
#include "citeme.h"
#include "comm.h"
#include "force.h"
#include "error.h"
#include "math_const.h"
#include "math_special.h"
#include "memory.h"
#include "neigh_list.h"
#include "neigh_request.h"
#include "neighbor.h"

#include <cmath>
#include <cstring>

using namespace LAMMPS_NS;
using namespace MathSpecial;

static const char cite_pair_agni[] =
  "pair agni command:\n\n"
  "@article{botu2015adaptive,\n"
  " author    = {Botu, Venkatesh and Ramprasad, Rampi},\n"
  " title     = {Adaptive machine learning framework to"
                " accelerate ab initio molecular dynamics},\n"
  " journal   = {International Journal of Quantum Chemistry},\n"
  " volume    = {115},\n"
  " number    = {16},\n"
  " pages     = {1074--1083},\n"
  " year      = {2015},\n"
  " publisher = {Wiley Online Library}\n"
  "}\n\n"
  "@article{botu2015learning,\n"
  " author    = {Botu, Venkatesh and Ramprasad, Rampi},\n"
  " title     = {Learning scheme to predict atomic forces"
                " and accelerate materials simulations},\n"
  " journal   = {Physical Review B},\n"
  " volume    = {92},\n"
  " number    = {9},\n"
  " pages     = {094306},\n"
  " year      = {2015},\n"
  " publisher = {APS}\n"
  "}\n\n"
  "@article{botu2017jpc,\n"
  " author    = {Botu, V. and Batra, R. and Chapman, J. and Ramprasad, Rampi},\n"
  " journal   = {J. Phys. Chem. C},\n"
  " volume    = {121},\n"
  " number    = {1},\n"
  " pages     = {511},\n"
  " year      = {2017},\n"
  "}\n\n";

#define MAXLINE 10240
#define MAXWORD 40

/* ---------------------------------------------------------------------- */

PairAGNI::PairAGNI(LAMMPS *lmp) : Pair(lmp)
{
  if (lmp->citeme) lmp->citeme->add(cite_pair_agni);

  single_enable = 0;
  restartinfo = 0;
  one_coeff = 1;
  manybody_flag = 1;
<<<<<<< HEAD
  ver = 0;
=======
>>>>>>> d59aba43
  centroidstressflag = CENTROID_NOTAVAIL;

  no_virial_fdotr_compute = 1;

  nelements = 0;
  elements = nullptr;
  elem2param = nullptr;
  nparams = 0;
  params = nullptr;
  map = nullptr;
  cutmax = 0.0;
}

/* ----------------------------------------------------------------------
   check if allocated, since class can be destructed when incomplete
------------------------------------------------------------------------- */

PairAGNI::~PairAGNI()
{
  if (elements)
    for (int i = 0; i < nelements; i++) delete [] elements[i];
  delete [] elements;
  if (params) {
    for (int i = 0; i < nparams; ++i) {
      int n = params[i].numeta;
      for (int j = 0; j < n; ++j) {
        delete [] params[i].xU[j];
      }
      delete [] params[i].eta;
      delete [] params[i].alpha;
      delete [] params[i].xU;
      delete [] params[i].yU;
    }
    memory->destroy(params);
    params = nullptr;
  }

  if (allocated) {
    memory->destroy(setflag);
    memory->destroy(cutsq);
    delete [] map;
  }
}

/* ---------------------------------------------------------------------- */

void PairAGNI::compute(int eflag, int vflag)
{
  int i,j,k,ii,jj,inum,jnum,itype;
  double xtmp,ytmp,ztmp,delx,dely,delz;
  double rsq;
  int *ilist,*jlist,*numneigh,**firstneigh;

  ev_init(eflag,vflag);

  double **x = atom->x;
  double **f = atom->f;
  int *type = atom->type;

  inum = list->inum;
  ilist = list->ilist;
  numneigh = list->numneigh;
  firstneigh = list->firstneigh;

  double fxtmp,fytmp,fztmp;
  double *Vx, *Vy, *Vz;

  // loop over full neighbor list of my atoms

  for (ii = 0; ii < inum; ii++) {
    i = ilist[ii];
    itype = map[type[i]];
    xtmp = x[i][0];
    ytmp = x[i][1];
    ztmp = x[i][2];
    fxtmp = fytmp = fztmp = 0.0;

    const Param &iparam = params[elem2param[itype]];
    Vx = new double[iparam.numeta];
    Vy = new double[iparam.numeta];
    Vz = new double[iparam.numeta];
    memset(Vx,0,iparam.numeta*sizeof(double));
    memset(Vy,0,iparam.numeta*sizeof(double));
    memset(Vz,0,iparam.numeta*sizeof(double));

    jlist = firstneigh[i];
    jnum = numneigh[i];

    for (jj = 0; jj < jnum; jj++) {
      j = jlist[jj];
      j &= NEIGHMASK;

      delx = xtmp - x[j][0];
      dely = ytmp - x[j][1];
      delz = ztmp - x[j][2];
      rsq = delx*delx + dely*dely + delz*delz;

      if ((rsq > 0.0) && (rsq < iparam.cutsq)) {
        const double r = sqrt(rsq);
        const double cF = 0.5*(cos((MathConst::MY_PI*r)/iparam.cut)+1.0);
        const double wX = cF*delx/r;
        const double wY = cF*dely/r;
        const double wZ = cF*delz/r;

        for (k = 0; k < iparam.numeta; ++k) {
          	double e = 0.0;

		if(ver == 1) //FP1
			e = exp(-(iparam.eta[k]*rsq));
		else if(ver == 2) //FP2
			e = (1 / (square(iparam.eta[k]) * iparam.gwidth * sqrt(2 * MathConst::MY_PI))) * exp(-(square(r - iparam.eta[k])) / (2 * square(iparam.gwidth)));
		
          Vx[k] += wX*e;
          Vy[k] += wY*e;
          Vz[k] += wZ*e;
        }
      }
    }

    for (j = 0; j < iparam.numtrain; ++j) {
      double kx = 0.0;
      double ky = 0.0;
      double kz = 0.0;

      for(int k = 0; k < iparam.numeta; ++k) {
        const double xu = iparam.xU[k][j];

        kx += square(Vx[k] - xu);
        ky += square(Vy[k] - xu);
        kz += square(Vz[k] - xu);
      }
      const double e = -0.5/(square(iparam.sigma));
      fxtmp += iparam.alpha[j]*exp(kx*e);
      fytmp += iparam.alpha[j]*exp(ky*e);
      fztmp += iparam.alpha[j]*exp(kz*e);
    }
    fxtmp += iparam.b;
    fytmp += iparam.b;
    fztmp += iparam.b;
    f[i][0] += fxtmp;
    f[i][1] += fytmp;
    f[i][2] += fztmp;

    if (evflag) ev_tally_xyz_full(i,0.0,0.0,fxtmp,fytmp,fztmp,delx,dely,delz);

    delete [] Vx;
    delete [] Vy;
    delete [] Vz;
  }

  if (vflag_fdotr) virial_fdotr_compute();
}

/* ---------------------------------------------------------------------- */

void PairAGNI::allocate()
{
  allocated = 1;
  int n = atom->ntypes;

  memory->create(setflag,n+1,n+1,"pair:setflag");
  memory->create(cutsq,n+1,n+1,"pair:cutsq");
  map = new int[n+1];
}

/* ----------------------------------------------------------------------
   global settings
------------------------------------------------------------------------- */

void PairAGNI::settings(int narg, char ** /* arg */)
{
  if (narg != 0) error->all(FLERR,"Illegal pair_style command");
}

/* ----------------------------------------------------------------------
   set coeffs for one or more type pairs
------------------------------------------------------------------------- */

void PairAGNI::coeff(int narg, char **arg)
{
  int i,j,n;

  if (!allocated) allocate();

  if (narg != 3 + atom->ntypes)
    error->all(FLERR,"Incorrect args for pair coefficients");

  // insure I,J args are * *

  if (strcmp(arg[0],"*") != 0 || strcmp(arg[1],"*") != 0)
    error->all(FLERR,"Incorrect args for pair coefficients");

  // read args that map atom types to elements in potential file
  // map[i] = which element the Ith atom type is, -1 if "NULL"
  // nelements = # of unique elements
  // elements = list of element names

  if (elements) {
    for (i = 0; i < nelements; i++) delete [] elements[i];
    delete [] elements;
  }
  elements = new char*[atom->ntypes];
  for (i = 0; i < atom->ntypes; i++) elements[i] = nullptr;

  nelements = 0;
  for (i = 3; i < narg; i++) {
    if (strcmp(arg[i],"NULL") == 0) {
      map[i-2] = -1;
      continue;
    }
    for (j = 0; j < nelements; j++)
      if (strcmp(arg[i],elements[j]) == 0) break;
    map[i-2] = j;
    if (j == nelements) {
      n = strlen(arg[i]) + 1;
      elements[j] = new char[n];
      strcpy(elements[j],arg[i]);
      nelements++;
    }
  }
  if (nelements != 1)
        error->all(FLERR,"Cannot handle multi-element systems with this potential");

  // read potential file and initialize potential parameters

  read_file(arg[2]);
  setup_params();

  // clear setflag since coeff() called once with I,J = * *

  n = atom->ntypes;
  for (int i = 1; i <= n; i++)
    for (int j = i; j <= n; j++)
      setflag[i][j] = 0;

  // set setflag i,j for type pairs where both are mapped to elements

  int count = 0;
  for (int i = 1; i <= n; i++)
    for (int j = i; j <= n; j++)
      if (map[i] >= 0 && map[j] >= 0) {
        setflag[i][j] = 1;
        count++;
      }

  if (count == 0) error->all(FLERR,"Incorrect args for pair coefficients");
}

/* ----------------------------------------------------------------------
   init specific to this pair style
------------------------------------------------------------------------- */

void PairAGNI::init_style()
{
  // need a full neighbor list

  int irequest = neighbor->request(this,instance_me);
  neighbor->requests[irequest]->half = 0;
  neighbor->requests[irequest]->full = 1;
}

/* ----------------------------------------------------------------------
   init for one type pair i,j and corresponding j,i
------------------------------------------------------------------------- */

double PairAGNI::init_one(int i, int j)
{
  if (setflag[i][j] == 0) error->all(FLERR,"All pair coeffs are not set");

  return cutmax;
}

/* ---------------------------------------------------------------------- */

void PairAGNI::read_file(char *file)
{
  memory->sfree(params);
  params = nullptr;
  nparams = 0;

  // open file on proc 0 only
  // then read line by line and broadcast the line to all MPI ranks

  FILE *fp;
  if (comm->me == 0) {
    fp = utils::open_potential(file,lmp,nullptr);
    if (fp == nullptr) {
      char str[128];
      snprintf(str,128,"Cannot open AGNI potential file %s",file);
      error->one(FLERR,str);
    }
  }

  int i,j,n,nwords,curparam,wantdata,fp_counter;
  char line[MAXLINE],*ptr;
  int eof = 0;
  char **words = new char*[MAXWORD+1];

  fp_counter = 0;

  while (1) {
    n = 0;
    if (comm->me == 0) {
      ptr = fgets(line,MAXLINE,fp);
      if (ptr == nullptr) {
        eof = 1;
        fclose(fp);
      } else n = strlen(line) + 1;
    }
    MPI_Bcast(&eof,1,MPI_INT,0,world);
    if (eof) break;
    MPI_Bcast(&n,1,MPI_INT,0,world);
    MPI_Bcast(line,n,MPI_CHAR,0,world);

    // strip comment, skip line if blank

    if ((ptr = strchr(line,'#'))) *ptr = '\0';
    nwords = utils::count_words(line);
    if (nwords == 0) continue;

    if (nwords > MAXWORD)
      error->all(FLERR,"Increase MAXWORD and re-compile");

    // words = ptrs to all words in line

    nwords = 0;
    words[nwords++] = strtok(line," \t\n\r\f");
    while ((words[nwords++] = strtok(nullptr," \t\n\r\f"))) continue;
    --nwords;

    if ((nwords == 2) && (strcmp(words[0],"generation") == 0)) {
      ver = atoi(words[1]);
      if ((ver < 1) || (ver > 2))
        error->all(FLERR,"Incompatible AGNI potential file version");

    } else if ((nwords == 2) && (strcmp(words[0],"n_elements") == 0)) {
      nparams = atoi(words[1]);
      if ((nparams < 1) || params) // sanity check
        error->all(FLERR,"Invalid AGNI potential file");
      params = memory->create(params,nparams,"pair:params");
      memset(params,0,nparams*sizeof(Param));
      curparam = -1;

    } else if (params && (nwords == nparams+1) && (strcmp(words[0],"element") == 0)) {
      wantdata = -1;
      for (i = 0; i < nparams; ++i) {
        for (j = 0; j < nelements; ++j)
          if (strcmp(words[i+1],elements[j]) == 0) break;
        if (j == nelements)
          error->all(FLERR,"No suitable parameters for requested element found");
        else params[i].ielement = j;
      }
    } else if (params && (nwords == 2) && (strcmp(words[0],"interaction") == 0)) {
      for (i = 0; i < nparams; ++i)
        if (strcmp(words[1],elements[params[i].ielement]) == 0) curparam = i;
    } else if ((curparam >=0) && (nwords == 1) && (strcmp(words[0],"endVar") == 0)) {
      int numtrain = params[curparam].numtrain;
      int numeta = params[curparam].numeta;
      params[curparam].alpha = new double[numtrain];
      params[curparam].yU = new double[numtrain];
      params[curparam].xU = new double*[numeta];
      for (i = 0; i < numeta; ++i)
        params[curparam].xU[i] = new double[numtrain];

      wantdata = curparam;
      curparam = -1;
    } else if ((curparam >=0) && (nwords == 2) && (strcmp(words[0],"Rc") == 0)) {
      params[curparam].cut = atof(words[1]);
    } else if ((curparam >=0) && (nwords == 2) && (strcmp(words[0],"Rs") == 0)) {
      ; // ignored
    } else if ((curparam >=0) && (nwords == 2) && (strcmp(words[0],"neighbors") == 0)) {
      ; // ignored
    } else if ((curparam >=0) && (nwords == 2) && (strcmp(words[0],"sigma") == 0)) {
      params[curparam].sigma = atof(words[1]);
    } else if ((curparam >=0) && (nwords == 2) && (strcmp(words[0],"lambda") == 0)) {
      params[curparam].lambda = atof(words[1]);
    } else if ((curparam >=0) && (nwords == 2) && (strcmp(words[0],"b") == 0)) {
      params[curparam].b = atof(words[1]);
    } else if ((curparam >=0) && (nwords == 2) && (strcmp(words[0],"gwidth") == 0)) {
    	params[curparam].gwidth = atof(words[1]);
    } else if ((curparam >=0) && (nwords == 2) && (strcmp(words[0],"n_train") == 0)) {
      	params[curparam].numtrain = atoi(words[1]);
    } else if ((curparam >=0) && (nwords > 1) && (strcmp(words[0],"eta") == 0)) {
      params[curparam].numeta = nwords-1;
      params[curparam].eta = new double[nwords-1];
      for (i = 0, j = 1 ; j < nwords; ++i, ++j)
        params[curparam].eta[i] = atof(words[j]);
    } else if (params && (wantdata >=0) && (nwords == params[wantdata].numeta+2)) {  
      for (i = 0; i < params[wantdata].numeta; ++i) {
        params[wantdata].xU[i][fp_counter] = atof(words[i]);
      }
      params[wantdata].yU[fp_counter] = atof(words[params[wantdata].numeta]);
      params[wantdata].alpha[fp_counter] = atof(words[params[wantdata].numeta+1]);
      fp_counter++;
    } else if (params && (wantdata >=0) && (nwords == params[wantdata].numeta+3)) {  
      for (i = 0; i < params[wantdata].numeta; ++i) {
        params[wantdata].xU[i][fp_counter] = atof(words[i + 1]);
      }
      params[wantdata].yU[fp_counter] = atof(words[params[wantdata].numeta + 1]);
      params[wantdata].alpha[fp_counter] = atof(words[params[wantdata].numeta+2]);
      fp_counter++;
    }else {
      if (comm->me == 0)
        error->warning(FLERR,"Ignoring unknown content in AGNI potential file.");
    }
  }

  delete [] words;
}

/* ---------------------------------------------------------------------- */

void PairAGNI::setup_params()
{
  int i,m,n;
  double rtmp;

  // set elem2param for all elements

  memory->destroy(elem2param);
  memory->create(elem2param,nelements,"pair:elem2param");

  for (i = 0; i < nelements; i++) {
    n = -1;
    for (m = 0; m < nparams; m++) {
      if (i == params[m].ielement) {
        if (n >= 0) error->all(FLERR,"Potential file has duplicate entry");
        n = m;
      }
    }
    if (n < 0) error->all(FLERR,"Potential file is missing an entry");
    elem2param[i] = n;
  }

  // compute parameter values derived from inputs

  // set cutsq using shortcut to reduce neighbor list for accelerated
  // calculations. cut must remain unchanged as it is a potential parameter
  // (cut = a*sigma)

  cutmax = 0.0;
  for (m = 0; m < nparams; m++) {
    rtmp = params[m].cut;
    params[m].cutsq = rtmp * rtmp;
    if (rtmp > cutmax) cutmax = rtmp;
  }
}
<|MERGE_RESOLUTION|>--- conflicted
+++ resolved
@@ -81,10 +81,8 @@
   restartinfo = 0;
   one_coeff = 1;
   manybody_flag = 1;
-<<<<<<< HEAD
   ver = 0;
-=======
->>>>>>> d59aba43
+
   centroidstressflag = CENTROID_NOTAVAIL;
 
   no_virial_fdotr_compute = 1;
