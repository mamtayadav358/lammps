// clang-format off
/* ----------------------------------------------------------------------
   LAMMPS - Large-scale Atomic/Molecular Massively Parallel Simulator
   https://www.lammps.org/, Sandia National Laboratories
   Steve Plimpton, sjplimp@sandia.gov

   Copyright (2003) Sandia Corporation.  Under the terms of Contract
   DE-AC04-94AL85000 with Sandia Corporation, the U.S. Government retains
   certain rights in this software.  This software is distributed under
   the GNU General Public License.

   See the README file in the top-level LAMMPS directory.
------------------------------------------------------------------------- */

#include "force.h"
#include "style_angle.h"       // IWYU pragma: keep
#include "style_bond.h"        // IWYU pragma: keep
#include "style_dihedral.h"    // IWYU pragma: keep
#include "style_improper.h"    // IWYU pragma: keep
#include "style_kspace.h"      // IWYU pragma: keep
#include "style_pair.h"        // IWYU pragma: keep

#include "angle.h"
#include "atom.h"
#include "bond.h"
#include "bond_hybrid.h"
#include "comm.h"
#include "dihedral.h"
#include "error.h"
#include "improper.h"
#include "kspace.h"
#include "pair.h"
#include "pair_hybrid.h"
#include "pair_hybrid_overlay.h"

#include <cstring>

using namespace LAMMPS_NS;

/* ---------------------------------------------------------------------- */

Force::Force(LAMMPS *lmp) : Pointers(lmp)
{
  newton = newton_pair = newton_bond = 1;

  special_lj[0] = special_coul[0] = 1.0;
  special_lj[1] = special_lj[2] = special_lj[3] = 0.0;
  special_coul[1] = special_coul[2] = special_coul[3] = 0.0;
  special_angle = special_dihedral = 0;
  special_extra = 0;

<<<<<<< HEAD
  dielectric = 1.0;
  qqr2e_lammps_real = 332.06371;          // these constants are toggled
  qqr2e_charmm_real = 332.0716;           // by new CHARMM pair styles

  pair = nullptr;
  bond = nullptr;
  angle = nullptr;
  dihedral = nullptr;
  improper = nullptr;
  kspace = nullptr;
=======
  dielectric = 1.0; //relative permittivity
  dimagnetic = 1.0; //relative permeability
>>>>>>> d469c734

  pair_style = utils::strdup("none");
  bond_style = utils::strdup("none");
  angle_style = utils::strdup("none");
  dihedral_style = utils::strdup("none");
  improper_style = utils::strdup("none");
  kspace_style = utils::strdup("none");

  pair_restart = nullptr;
  create_factories();
}

void _noopt Force::create_factories()
{
  // fill pair map with pair styles listed in style_pair.h

  pair_map = new PairCreatorMap();

#define PAIR_CLASS
#define PairStyle(key,Class) \
  (*pair_map)[#key] = &pair_creator<Class>;
#include "style_pair.h"
#undef PairStyle
#undef PAIR_CLASS

  bond_map = new BondCreatorMap();

#define BOND_CLASS
#define BondStyle(key,Class) \
  (*bond_map)[#key] = &bond_creator<Class>;
#include "style_bond.h"
#undef BondStyle
#undef BOND_CLASS

  angle_map = new AngleCreatorMap();

#define ANGLE_CLASS
#define AngleStyle(key,Class) \
  (*angle_map)[#key] = &angle_creator<Class>;
#include "style_angle.h"
#undef AngleStyle
#undef ANGLE_CLASS

  dihedral_map = new DihedralCreatorMap();

#define DIHEDRAL_CLASS
#define DihedralStyle(key,Class) \
  (*dihedral_map)[#key] = &dihedral_creator<Class>;
#include "style_dihedral.h"
#undef DihedralStyle
#undef DIHEDRAL_CLASS

  improper_map = new ImproperCreatorMap();

#define IMPROPER_CLASS
#define ImproperStyle(key,Class) \
  (*improper_map)[#key] = &improper_creator<Class>;
#include "style_improper.h"
#undef ImproperStyle
#undef IMPROPER_CLASS

  kspace_map = new KSpaceCreatorMap();

#define KSPACE_CLASS
#define KSpaceStyle(key,Class) \
  (*kspace_map)[#key] = &kspace_creator<Class>;
#include "style_kspace.h"
#undef KSpaceStyle
#undef KSPACE_CLASS
}

/* ---------------------------------------------------------------------- */

Force::~Force()
{
  delete [] pair_style;
  delete [] bond_style;
  delete [] angle_style;
  delete [] dihedral_style;
  delete [] improper_style;
  delete [] kspace_style;

  delete [] pair_restart;

  if (pair) delete pair;
  if (bond) delete bond;
  if (angle) delete angle;
  if (dihedral) delete dihedral;
  if (improper) delete improper;
  if (kspace) delete kspace;

  pair = nullptr;
  bond = nullptr;
  angle = nullptr;
  dihedral = nullptr;
  improper = nullptr;
  kspace = nullptr;

  delete pair_map;
  delete bond_map;
  delete angle_map;
  delete dihedral_map;
  delete improper_map;
  delete kspace_map;
}

/* ---------------------------------------------------------------------- */

void Force::init()
{
  qqrd2e = qqr2e/dielectric;
  ddrd2e = ddr2e/dimagnetic;

  // check if pair style must be specified after restart
  if (pair_restart) {
    if (!pair)
      error->all(FLERR,"Must re-specify non-restarted pair style "
                                   "({}) after read_restart", pair_restart);
  }

  if (kspace) kspace->init();         // kspace must come before pair
  if (pair) pair->init();             // so g_ewald is defined
  if (bond) bond->init();
  if (angle) angle->init();
  if (dihedral) dihedral->init();
  if (improper) improper->init();

  // print warnings if topology and force field are inconsistent

  if (comm->me == 0) {
    if (!bond && (atom->nbonds > 0)) {
      error->warning(FLERR,"Bonds are defined but no bond style is set");
      if ((special_lj[1] != 1.0) || (special_coul[1] != 1.0))
        error->warning(FLERR,"Likewise 1-2 special neighbor interactions != 1.0");
    }
    if (!angle && (atom->nangles > 0)) {
      error->warning(FLERR,"Angles are defined but no angle style is set");
      if ((special_lj[2] != 1.0) || (special_coul[2] != 1.0))
        error->warning(FLERR,"Likewise 1-3 special neighbor interactions != 1.0");
    }
    if (!dihedral && (atom->ndihedrals > 0)) {
      error->warning(FLERR,"Dihedrals are defined but no dihedral style is set");
      if ((special_lj[3] != 1.0) || (special_coul[3] != 1.0))
        error->warning(FLERR,"Likewise 1-4 special neighbor interactions != 1.0");
    }
    if (!improper && (atom->nimpropers > 0))
      error->warning(FLERR,"Impropers are defined but no improper style is set");
  }
}

/* ---------------------------------------------------------------------- */

void Force::setup()
{
  if (pair) pair->setup();
}

/* ----------------------------------------------------------------------
   create a pair style, called from input script or restart file
------------------------------------------------------------------------- */

void Force::create_pair(const std::string &style, int trysuffix)
{
  delete [] pair_style;
  if (pair) delete pair;
  if (pair_restart) delete [] pair_restart;
  pair_style = nullptr;
  pair = nullptr;
  pair_restart = nullptr;

  int sflag;
  pair = new_pair(style,trysuffix,sflag);
  store_style(pair_style,style,sflag);
}

/* ----------------------------------------------------------------------
   generate a pair class
   if trysuffix = 1, try first with suffix1/2 appended
   return sflag = 0 for no suffix added, 1 or 2 or 3 for suffix1/2/p added
   special case: if suffixp exists only try suffixp, not suffix
------------------------------------------------------------------------- */

Pair *Force::new_pair(const std::string &style, int trysuffix, int &sflag)
{
  if (trysuffix && lmp->suffix_enable) {
    if (lmp->suffixp) {
      sflag = 3;
      std::string estyle = style + "/" + lmp->suffixp;
      if (pair_map->find(estyle) != pair_map->end()) {
        PairCreator &pair_creator = (*pair_map)[estyle];
        return pair_creator(lmp);
      }
    }
    if (lmp->suffix && !lmp->suffixp) {
      sflag = 1;
      std::string estyle = style + "/" + lmp->suffix;
      if (pair_map->find(estyle) != pair_map->end()) {
        PairCreator &pair_creator = (*pair_map)[estyle];
        return pair_creator(lmp);
      }
    }
    if (lmp->suffix2) {
      sflag = 2;
      std::string estyle = style + "/" + lmp->suffix2;
      if (pair_map->find(estyle) != pair_map->end()) {
        PairCreator &pair_creator = (*pair_map)[estyle];
        return pair_creator(lmp);
      }
    }
  }

  sflag = 0;
  if (style == "none") return nullptr;
  if (pair_map->find(style) != pair_map->end()) {
    PairCreator &pair_creator = (*pair_map)[style];
    return pair_creator(lmp);
  }

  error->all(FLERR,utils::check_packages_for_style("pair",style,lmp));

  return nullptr;
}

/* ----------------------------------------------------------------------
   one instance per pair style in style_pair.h
------------------------------------------------------------------------- */

template <typename T>
Pair *Force::pair_creator(LAMMPS *lmp)
{
  return new T(lmp);
}

/* ----------------------------------------------------------------------
   return ptr to Pair class if matches word or matches hybrid sub-style
   if exact, then style name must be exact match to word
   if not exact, style name must contain word
   if nsub > 0, match Nth hybrid sub-style
   return nullptr if no match or if nsub=0 and multiple sub-styles match
------------------------------------------------------------------------- */

Pair *Force::pair_match(const std::string &word, int exact, int nsub)
{
  int iwhich,count;

  if (exact && (word == pair_style)) return pair;
  else if (!exact && utils::strmatch(pair_style,word)) return pair;
  else if (utils::strmatch(pair_style,"^hybrid")) {
    PairHybrid *hybrid = (PairHybrid *) pair;
    count = 0;
    for (int i = 0; i < hybrid->nstyles; i++)
      if ((exact && (word == hybrid->keywords[i])) ||
          (!exact && utils::strmatch(hybrid->keywords[i],word))) {
        iwhich = i;
        count++;
        if (nsub == count) return hybrid->styles[iwhich];
      }
    if (count == 1) return hybrid->styles[iwhich];
  }

  return nullptr;
}

/* ----------------------------------------------------------------------
   return style name of Pair class that matches Pair ptr
   called by Neighbor::print_neigh_info()
   return nullptr if no match
------------------------------------------------------------------------- */

char *Force::pair_match_ptr(Pair *ptr)
{
  if (ptr == pair) return pair_style;

  if (utils::strmatch(pair_style,"^hybrid")) {
    PairHybrid *hybrid = (PairHybrid *) pair;
    for (int i = 0; i < hybrid->nstyles; i++)
      if (ptr == hybrid->styles[i]) return hybrid->keywords[i];
  }

  return nullptr;
}

/* ----------------------------------------------------------------------
   create a bond style, called from input script or restart file
------------------------------------------------------------------------- */

void Force::create_bond(const std::string &style, int trysuffix)
{
  delete [] bond_style;
  if (bond) delete bond;

  int sflag;
  bond = new_bond(style,trysuffix,sflag);
  store_style(bond_style,style,sflag);
}

/* ----------------------------------------------------------------------
   generate a bond class, fist with suffix appended
------------------------------------------------------------------------- */

Bond *Force::new_bond(const std::string &style, int trysuffix, int &sflag)
{
  if (trysuffix && lmp->suffix_enable) {
    if (lmp->suffix) {
      sflag = 1;
      std::string estyle = style + "/" + lmp->suffix;
      if (bond_map->find(estyle) != bond_map->end()) {
        BondCreator &bond_creator = (*bond_map)[estyle];
        return bond_creator(lmp);
      }
    }

    if (lmp->suffix2) {
      sflag = 2;
      std::string estyle = style + "/" + lmp->suffix2;
      if (bond_map->find(estyle) != bond_map->end()) {
        BondCreator &bond_creator = (*bond_map)[estyle];
        return bond_creator(lmp);
      }
    }
  }

  sflag = 0;
  if (style == "none") return nullptr;
  if (bond_map->find(style) != bond_map->end()) {
    BondCreator &bond_creator = (*bond_map)[style];
    return bond_creator(lmp);
  }

  error->all(FLERR,utils::check_packages_for_style("bond",style,lmp));

  return nullptr;
}

/* ----------------------------------------------------------------------
   one instance per bond style in style_bond.h
------------------------------------------------------------------------- */

template <typename T>
Bond *Force::bond_creator(LAMMPS *lmp)
{
  return new T(lmp);
}

/* ----------------------------------------------------------------------
   return ptr to current bond class or hybrid sub-class if matches style
------------------------------------------------------------------------- */

Bond *Force::bond_match(const std::string &style)
{
  if (style == bond_style) return bond;
  else if (strcmp(bond_style,"hybrid") == 0) {
    BondHybrid *hybrid = (BondHybrid *) bond;
    for (int i = 0; i < hybrid->nstyles; i++)
      if (style == hybrid->keywords[i]) return hybrid->styles[i];
  }
  return nullptr;
}

/* ----------------------------------------------------------------------
   create an angle style, called from input script or restart file
------------------------------------------------------------------------- */

void Force::create_angle(const std::string &style, int trysuffix)
{
  delete [] angle_style;
  if (angle) delete angle;

  int sflag;
  angle = new_angle(style,trysuffix,sflag);
  store_style(angle_style,style,sflag);
}

/* ----------------------------------------------------------------------
   generate an angle class
------------------------------------------------------------------------- */

Angle *Force::new_angle(const std::string &style, int trysuffix, int &sflag)
{
  if (trysuffix && lmp->suffix_enable) {
    if (lmp->suffix) {
      sflag = 1;
      std::string estyle = style + "/" + lmp->suffix;
      if (angle_map->find(estyle) != angle_map->end()) {
        AngleCreator &angle_creator = (*angle_map)[estyle];
        return angle_creator(lmp);
      }
    }

    if (lmp->suffix2) {
      sflag = 2;
      std::string estyle = style + "/" + lmp->suffix2;
      if (angle_map->find(estyle) != angle_map->end()) {
        AngleCreator &angle_creator = (*angle_map)[estyle];
        return angle_creator(lmp);
      }
    }
  }

  sflag = 0;
  if (style == "none") return nullptr;
  if (angle_map->find(style) != angle_map->end()) {
    AngleCreator &angle_creator = (*angle_map)[style];
    return angle_creator(lmp);
  }

  error->all(FLERR,utils::check_packages_for_style("angle",style,lmp));

  return nullptr;
}

/* ----------------------------------------------------------------------
   one instance per angle style in style_angle.h
------------------------------------------------------------------------- */

template <typename T>
Angle *Force::angle_creator(LAMMPS *lmp)
{
  return new T(lmp);
}

/* ----------------------------------------------------------------------
   return ptr to current angle class or hybrid sub-class if matches style
------------------------------------------------------------------------- */

Angle *Force::angle_match(const std::string &style)
{
  if (style == angle_style) return angle;
  else if (utils::strmatch(angle_style,"^hybrid")) {
    AngleHybrid *hybrid = (AngleHybrid *) angle;
    for (int i = 0; i < hybrid->nstyles; i++)
      if (style == hybrid->keywords[i]) return hybrid->styles[i];
  }
  return nullptr;
}

/* ----------------------------------------------------------------------
   create a dihedral style, called from input script or restart file
------------------------------------------------------------------------- */

void Force::create_dihedral(const std::string &style, int trysuffix)
{
  delete [] dihedral_style;
  if (dihedral) delete dihedral;

  int sflag;
  dihedral = new_dihedral(style,trysuffix,sflag);
  store_style(dihedral_style,style,sflag);
}

/* ----------------------------------------------------------------------
   generate a dihedral class
------------------------------------------------------------------------- */

Dihedral *Force::new_dihedral(const std::string &style, int trysuffix, int &sflag)
{
  if (trysuffix && lmp->suffix_enable) {
    if (lmp->suffix) {
      sflag = 1;
      std::string estyle = style + "/" + lmp->suffix;
      if (dihedral_map->find(estyle) != dihedral_map->end()) {
        DihedralCreator &dihedral_creator = (*dihedral_map)[estyle];
        return dihedral_creator(lmp);
      }
    }

    if (lmp->suffix2) {
      sflag = 2;
      std::string estyle = style + "/" + lmp->suffix2;
      if (dihedral_map->find(estyle) != dihedral_map->end()) {
        DihedralCreator &dihedral_creator = (*dihedral_map)[estyle];
        return dihedral_creator(lmp);
      }
    }
  }

  sflag = 0;
  if (style == "none") return nullptr;
  if (dihedral_map->find(style) != dihedral_map->end()) {
    DihedralCreator &dihedral_creator = (*dihedral_map)[style];
    return dihedral_creator(lmp);
  }

  error->all(FLERR,utils::check_packages_for_style("dihedral",style,lmp));

  return nullptr;
}

/* ----------------------------------------------------------------------
   one instance per dihedral style in style_dihedral.h
------------------------------------------------------------------------- */

template <typename T>
Dihedral *Force::dihedral_creator(LAMMPS *lmp)
{
  return new T(lmp);
}

/* ----------------------------------------------------------------------
   return ptr to current angle class or hybrid sub-class if matches style
------------------------------------------------------------------------- */

Dihedral *Force::dihedral_match(const std::string &style)
{
  if (style == dihedral_style) return dihedral;
  else if (utils::strmatch(dihedral_style,"^hybrid")) {
    DihedralHybrid *hybrid = (DihedralHybrid *) dihedral;
    for (int i = 0; i < hybrid->nstyles; i++)
      if (style == hybrid->keywords[i]) return hybrid->styles[i];
  }
  return nullptr;
}

/* ----------------------------------------------------------------------
   create an improper style, called from input script or restart file
------------------------------------------------------------------------- */

void Force::create_improper(const std::string &style, int trysuffix)
{
  delete [] improper_style;
  if (improper) delete improper;

  int sflag;
  improper = new_improper(style,trysuffix,sflag);
  store_style(improper_style,style,sflag);
}

/* ----------------------------------------------------------------------
   generate a improper class
------------------------------------------------------------------------- */

Improper *Force::new_improper(const std::string &style, int trysuffix, int &sflag)
{
  if (trysuffix && lmp->suffix_enable) {
    if (lmp->suffix) {
      sflag = 1;
      std::string estyle = style + "/" + lmp->suffix;
      if (improper_map->find(estyle) != improper_map->end()) {
        ImproperCreator &improper_creator = (*improper_map)[estyle];
        return improper_creator(lmp);
      }
    }

    if (lmp->suffix2) {
      sflag = 2;
      std::string estyle = style + "/" + lmp->suffix2;
      if (improper_map->find(estyle) != improper_map->end()) {
        ImproperCreator &improper_creator = (*improper_map)[estyle];
        return improper_creator(lmp);
      }
    }
  }

  sflag = 0;
  if (style == "none") return nullptr;
  if (improper_map->find(style) != improper_map->end()) {
    ImproperCreator &improper_creator = (*improper_map)[style];
    return improper_creator(lmp);
  }

  error->all(FLERR,utils::check_packages_for_style("improper",style,lmp));

  return nullptr;
}

/* ----------------------------------------------------------------------
   one instance per improper style in style_improper.h
------------------------------------------------------------------------- */

template <typename T>
Improper *Force::improper_creator(LAMMPS *lmp)
{
  return new T(lmp);
}

/* ----------------------------------------------------------------------
   return ptr to current improper class or hybrid sub-class if matches style
------------------------------------------------------------------------- */

Improper *Force::improper_match(const std::string &style)
{
  if (style == improper_style) return improper;
  else if (utils::strmatch(improper_style,"^hybrid")) {
    ImproperHybrid *hybrid = (ImproperHybrid *) improper;
    for (int i = 0; i < hybrid->nstyles; i++)
      if (style == hybrid->keywords[i]) return hybrid->styles[i];
  }
  return nullptr;
}

/* ----------------------------------------------------------------------
   new kspace style
------------------------------------------------------------------------- */

void Force::create_kspace(const std::string &style, int trysuffix)
{
  delete [] kspace_style;
  if (kspace) delete kspace;

  int sflag;
  kspace = new_kspace(style,trysuffix,sflag);
  store_style(kspace_style,style,sflag);
}

/* ----------------------------------------------------------------------
   generate a kspace class
------------------------------------------------------------------------- */

KSpace *Force::new_kspace(const std::string &style, int trysuffix, int &sflag)
{
  if (trysuffix && lmp->suffix_enable) {
    if (lmp->suffix) {
      sflag = 1;
      std::string estyle = style + "/" + lmp->suffix;
      if (kspace_map->find(estyle) != kspace_map->end()) {
        KSpaceCreator &kspace_creator = (*kspace_map)[estyle];
        return kspace_creator(lmp);
      }
    }

    if (lmp->suffix2) {
      sflag = 2;
      std::string estyle = style + "/" + lmp->suffix2;
      if (kspace_map->find(estyle) != kspace_map->end()) {
        KSpaceCreator &kspace_creator = (*kspace_map)[estyle];
        return kspace_creator(lmp);
      }
    }
  }

  sflag = 0;
  if (style == "none") return nullptr;
  if (kspace_map->find(style) != kspace_map->end()) {
    KSpaceCreator &kspace_creator = (*kspace_map)[style];
    return kspace_creator(lmp);
  }

  error->all(FLERR,utils::check_packages_for_style("kspace",style,lmp));

  return nullptr;
}

/* ----------------------------------------------------------------------
   one instance per kspace style in style_kspace.h
------------------------------------------------------------------------- */

template <typename T>
KSpace *Force::kspace_creator(LAMMPS *lmp)
{
  return new T(lmp);
}

/* ----------------------------------------------------------------------
   return ptr to Kspace class if matches word
   if exact, then style name must be exact match to word
   if not exact, style name must contain word
   return nullptr if no match
------------------------------------------------------------------------- */

KSpace *Force::kspace_match(const std::string &word, int exact)
{
  if (exact && (word == kspace_style)) return kspace;
  else if (!exact && utils::strmatch(kspace_style,word)) return kspace;
  return nullptr;
}

/* ----------------------------------------------------------------------
   store style name in str allocated here
   if sflag = 0, no suffix
   if sflag = 1/2/3, append suffix or suffix2 or suffixp to style
------------------------------------------------------------------------- */

void Force::store_style(char *&str, const std::string &style, int sflag)
{
  std::string estyle = style;

  if (sflag == 1) estyle += std::string("/") + lmp->suffix;
  else if (sflag == 2) estyle += std::string("/") + lmp->suffix2;
  else if (sflag == 3) estyle += std::string("/") + lmp->suffixp;

  str = new char[estyle.size()+1];
  strcpy(str,estyle.c_str());
}

/* ----------------------------------------------------------------------
   set special bond values
------------------------------------------------------------------------- */

void Force::set_special(int narg, char **arg)
{
  if (narg == 0) error->all(FLERR,"Illegal special_bonds command");

  // defaults, but do not reset special_extra

  special_lj[1] = special_lj[2] = special_lj[3] = 0.0;
  special_coul[1] = special_coul[2] = special_coul[3] = 0.0;
  special_angle = special_dihedral = 0;

  int iarg = 0;
  while (iarg < narg) {
    if (strcmp(arg[iarg],"amber") == 0) {
      if (iarg+1 > narg) error->all(FLERR,"Illegal special_bonds command");
      special_lj[1] = 0.0;
      special_lj[2] = 0.0;
      special_lj[3] = 0.5;
      special_coul[1] = 0.0;
      special_coul[2] = 0.0;
      special_coul[3] = 5.0/6.0;
      iarg += 1;
    } else if (strcmp(arg[iarg],"charmm") == 0) {
      if (iarg+1 > narg) error->all(FLERR,"Illegal special_bonds command");
      special_lj[1] = 0.0;
      special_lj[2] = 0.0;
      special_lj[3] = 0.0;
      special_coul[1] = 0.0;
      special_coul[2] = 0.0;
      special_coul[3] = 0.0;
      iarg += 1;
    } else if (strcmp(arg[iarg],"dreiding") == 0) {
      if (iarg+1 > narg) error->all(FLERR,"Illegal special_bonds command");
      special_lj[1] = 0.0;
      special_lj[2] = 0.0;
      special_lj[3] = 1.0;
      special_coul[1] = 0.0;
      special_coul[2] = 0.0;
      special_coul[3] = 1.0;
      iarg += 1;
    } else if (strcmp(arg[iarg],"fene") == 0) {
      if (iarg+1 > narg) error->all(FLERR,"Illegal special_bonds command");
      special_lj[1] = 0.0;
      special_lj[2] = 1.0;
      special_lj[3] = 1.0;
      special_coul[1] = 0.0;
      special_coul[2] = 1.0;
      special_coul[3] = 1.0;
      iarg += 1;
    } else if (strcmp(arg[iarg],"lj/coul") == 0) {
      if (iarg+4 > narg) error->all(FLERR,"Illegal special_bonds command");
      special_lj[1] = special_coul[1] = utils::numeric(FLERR,arg[iarg+1],false,lmp);
      special_lj[2] = special_coul[2] = utils::numeric(FLERR,arg[iarg+2],false,lmp);
      special_lj[3] = special_coul[3] = utils::numeric(FLERR,arg[iarg+3],false,lmp);
      iarg += 4;
    } else if (strcmp(arg[iarg],"lj") == 0) {
      if (iarg+4 > narg) error->all(FLERR,"Illegal special_bonds command");
      special_lj[1] = utils::numeric(FLERR,arg[iarg+1],false,lmp);
      special_lj[2] = utils::numeric(FLERR,arg[iarg+2],false,lmp);
      special_lj[3] = utils::numeric(FLERR,arg[iarg+3],false,lmp);
      iarg += 4;
    } else if (strcmp(arg[iarg],"coul") == 0) {
      if (iarg+4 > narg) error->all(FLERR,"Illegal special_bonds command");
      special_coul[1] = utils::numeric(FLERR,arg[iarg+1],false,lmp);
      special_coul[2] = utils::numeric(FLERR,arg[iarg+2],false,lmp);
      special_coul[3] = utils::numeric(FLERR,arg[iarg+3],false,lmp);
      iarg += 4;
    } else if (strcmp(arg[iarg],"angle") == 0) {
      if (iarg+2 > narg) error->all(FLERR,"Illegal special_bonds command");
      if (strcmp(arg[iarg+1],"no") == 0) special_angle = 0;
      else if (strcmp(arg[iarg+1],"yes") == 0) special_angle = 1;
      else error->all(FLERR,"Illegal special_bonds command");
      iarg += 2;
    } else if (strcmp(arg[iarg],"dihedral") == 0) {
      if (iarg+2 > narg) error->all(FLERR,"Illegal special_bonds command");
      if (strcmp(arg[iarg+1],"no") == 0) special_dihedral = 0;
      else if (strcmp(arg[iarg+1],"yes") == 0) special_dihedral = 1;
      else error->all(FLERR,"Illegal special_bonds command");
      iarg += 2;
    } else error->all(FLERR,"Illegal special_bonds command");
  }

  for (int i = 1; i <= 3; i++)
    if (special_lj[i] < 0.0 || special_lj[i] > 1.0 ||
        special_coul[i] < 0.0 || special_coul[i] > 1.0)
      error->all(FLERR,"Illegal special_bonds command");
}

/* ----------------------------------------------------------------------
   memory usage of force classes
------------------------------------------------------------------------- */

double Force::memory_usage()
{
  double bytes = 0;
  if (pair) bytes += pair->memory_usage();
  if (bond) bytes += bond->memory_usage();
  if (angle) bytes += angle->memory_usage();
  if (dihedral) bytes += dihedral->memory_usage();
  if (improper) bytes += improper->memory_usage();
  if (kspace) bytes += kspace->memory_usage();
  return bytes;
}<|MERGE_RESOLUTION|>--- conflicted
+++ resolved
@@ -49,8 +49,8 @@
   special_angle = special_dihedral = 0;
   special_extra = 0;
 
-<<<<<<< HEAD
-  dielectric = 1.0;
+  dielectric = 1.0; //relative permittivity
+  dimagnetic = 1.0; //relative permeability
   qqr2e_lammps_real = 332.06371;          // these constants are toggled
   qqr2e_charmm_real = 332.0716;           // by new CHARMM pair styles
 
@@ -60,10 +60,6 @@
   dihedral = nullptr;
   improper = nullptr;
   kspace = nullptr;
-=======
-  dielectric = 1.0; //relative permittivity
-  dimagnetic = 1.0; //relative permeability
->>>>>>> d469c734
 
   pair_style = utils::strdup("none");
   bond_style = utils::strdup("none");
